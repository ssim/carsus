--- conflicted
+++ resolved
@@ -5,16 +5,11 @@
 from numpy.testing import assert_almost_equal
 from sqlalchemy.orm import joinedload
 from carsus.model import Ion
-<<<<<<< HEAD
+
 from carsus.io.nist.ionization import (NISTIonizationEnergiesParser,
                                        NISTIonizationEnergiesIngester,
                                        NISTIonizationEnergies)
 
-=======
-from carsus.io.nist.ionization import (NISTIonizationEnergiesParser, 
-                                       NISTIonizationEnergiesIngester,
-                                       NISTIonizationEnergies)
->>>>>>> 2277b6fe
 
 test_data = """
 <h2> Be specta </h2>
@@ -146,7 +141,7 @@
     ingester.ingest(ionization_energies=True, ground_levels=True)
 
 @pytest.mark.remote_data
-<<<<<<< HEAD
+
 def test_ground_levels_missing_j():
     ionization_energies = NISTIonizationEnergies(spectra="Nd")
     ground_levels = ionization_energies.get_ground_levels()
@@ -158,7 +153,7 @@
     assert ground_levels.loc[(60, 8)]['g'] == 1
     assert ground_levels.loc[(60, 9)]['g'] == 1
     assert ground_levels.loc[(60, 10)]['g'] == 1
-=======
+
 def test_nist_asd_version():
     nist_ionization = NISTIonizationEnergies('H')
     version = nist_ionization.version
@@ -166,4 +161,3 @@
 
     assert len(version_split) > 1
     to_int = [ int(i) for i in version_split ]
->>>>>>> 2277b6fe
